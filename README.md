# ROS bridge for CARLA simulator

[![Actions Status](https://github.com/carla-simulator/ros-bridge/workflows/CI/badge.svg)](https://github.com/carla-simulator/ros-bridge)
[![Build Status](https://travis-ci.com/carla-simulator/ros-bridge.svg?branch=master)](https://travis-ci.com/carla-simulator/ros-bridge)
[![GitHub](https://img.shields.io/github/license/carla-simulator/ros-bridge)](https://github.com/carla-simulator/ros-bridge/blob/master/LICENSE)
[![GitHub release (latest by date)](https://img.shields.io/github/v/release/carla-simulator/ros-bridge)](https://github.com/carla-simulator/ros-bridge/releases/latest)

This ROS package aims at providing a simple ROS bridge for CARLA simulator.

![rviz setup](./docs/images/ad_demo.png "AD Demo")

**This version requires CARLA 0.9.10**

## Features

- Provide Sensor Data (Lidar, Semantic lidar, Cameras (depth, segmentation, rgb, dvs), GNSS, Radar, IMU)
- Provide Object Data (Transforms (via [tf](http://wiki.ros.org/tf)), Traffic light status, Visualization markers, Collision, Lane invasion)
- Control AD Agents (Steer/Throttle/Brake)
- Control CARLA (Support synchronous mode, Play/pause simulation, Set simulation parameters)

### Additional Functionality

Beside the bridging functionality, there are many more features provided in separate packages.

| Name                              | Description                                                                                             |
| --------------------------------- | ------------------------------------------------------------------------------------------------------- |
| [Carla Spawn Actors](carla_spawn_objects/README.md) | Provides a generic way to spawn actors |
| [Carla Manual Control](carla_manual_control/README.md) | A ROS-based visualization and control tool for an ego vehicle (similar to carla_manual_control.py provided by CARLA) |
| [Carla Waypoint Publisher](carla_waypoint_publisher/README.md) | Provide routes and access to the Carla waypoint API |
| [Carla ROS Scenario Runner](carla_ros_scenario_runner/README.md) | ROS node that wraps the functionality of the CARLA [scenario runner](https://github.com/carla-simulator/scenario_runner) to execute scenarios. |
| [Carla Ackermann Control](carla_ackermann_control/README.md) | A controller to convert ackermann commands to steer/throttle/brake|
| [Carla AD Agent](carla_ad_agent/README.md) | A basic AD agent, that follows a route, avoids collisions with other vehicles and stops on red traffic lights. |
| [Carla Walker Agent](carla_walker_agent/README.md) | A basic walker agent, that follows a route. |
| [RVIZ Carla Plugin](rviz_carla_plugin/README.md) | A [RVIZ](http://wiki.ros.org/rviz) plugin to visualize/control CARLA. |
| [RQT Carla Plugin](rqt_carla_plugin/README.md) | A [RQT](http://wiki.ros.org/rqt) plugin to control CARLA. |

For a quick overview, after following the [Setup section](#setup), please run the [CARLA AD Demo](carla_ad_demo/README.md). It provides a ready-to-use demonstrator of many of the features.

## Setup

### For Users

First add the apt repository:

    sudo apt-key adv --keyserver keyserver.ubuntu.com --recv-keys 1AF1527DE64CB8D9
    sudo add-apt-repository "deb [arch=amd64] http://dist.carla.org/carla $(lsb_release -sc) main"

Then simply install the ROS bridge:

    sudo apt-get update
    sudo apt-get install carla-ros-bridge

This will install carla-ros-bridge in /opt/carla-ros-bridge

### For Developers

    Create a catkin workspace and install carla_ros_bridge package

    #setup folder structure
    mkdir -p ~/carla-ros-bridge/catkin_ws/src
    cd ~/carla-ros-bridge
    git clone https://github.com/carla-simulator/ros-bridge.git
    cd ros-bridge
    git submodule update --init
    cd ../catkin_ws/src
    ln -s ../../ros-bridge
    source /opt/ros/<kinetic or melodic or noetic>/setup.bash
    cd ..

    #install required ros-dependencies
    rosdep update
    rosdep install --from-paths src --ignore-src -r

    #build
    catkin_make

For more information about configuring a ROS environment see
<http://wiki.ros.org/ROS/Tutorials/InstallingandConfiguringROSEnvironment>

#### Using ROS2

In development

To test the ROS2 implementation, the rmw_fasrtps_cpp RMW implementation should be used. (default with ROS2 standard installation).

## Start the ROS bridge

First run the simulator (see carla documentation: <http://carla.readthedocs.io/en/latest/>)

    # run carla in background
    SDL_VIDEODRIVER=offscreen ./CarlaUE4.sh -opengl

Wait a few seconds

    export PYTHONPATH=$PYTHONPATH:<path-to-carla>/PythonAPI/carla/dist/carla-<carla_version_and_arch>.egg

##### For Users

    source /opt/carla-ros-bridge/<kinetic or melodic or noetic>/setup.bash

##### For Developers

    source ~/carla-ros-bridge/catkin_ws/devel/setup.bash

Start the ros bridge (choose one option):

    # Option 1: start the ros bridge
    roslaunch carla_ros_bridge carla_ros_bridge.launch

    # Option 2: start the ros bridge together with an example ego vehicle
    roslaunch carla_ros_bridge carla_ros_bridge_with_example_ego_vehicle.launch

## Configuration

### Settings file

You can modify the ros bridge configuration by editing [carla_ros_bridge/config/settings.yaml](carla_ros_bridge/config/settings.yaml).

If the rolename is within the list specified by ROS parameter `/carla/ego_vehicle/rolename`, the client is interpreted as an controllable ego vehicle and all relevant ROS topics are created.

### Launch file

Certain parameters can be set within the launch file [carla_ros_bridge.launch](carla_ros_bridge/launch/carla_ros_bridge.launch).

#### Map

The bridge is able to load a CARLA map by setting the launch-file parameter ```town```. Either specify an available CARLA Town (e.g. 'Town01') or a OpenDRIVE file (with ending '.xodr').

#### Mode

##### Default Mode

In default mode (`synchronous_mode: false`) data is published:

-   on every `world.on_tick()` callback
-   on every `sensor.listen()` callback

##### Synchronous Mode

CAUTION: In synchronous mode, only the ros-bridge is allowed to tick. Other CARLA clients must passively wait.

In synchronous mode (`synchronous_mode: true`), the bridge waits for all sensor data that is expected within the current frame. This might slow down the overall simulation but ensures reproducible results.

Additionally you might set `synchronous_mode_wait_for_vehicle_control_command` to `true` to wait for a vehicle control command before executing the next tick.

###### Control Synchronous Mode

It is possible to control the simulation execution:

-   Pause/Play
-   Execute single step

The following topic allows to control the stepping.

| Topic            | Type                                                       |
| ---------------- | ---------------------------------------------------------- |
| `/carla/control` | [carla_msgs.CarlaControl](https://github.com/carla-simulator/ros-carla-msgs/tree/master/msg/CarlaControl.msg) |

A [CARLA Control rqt plugin](rqt_carla_control/README.md) is available to publish to the topic.

## Available ROS Topics

### Sensors

Sensor data is provided via topic with prefix `/carla/[<PARENTS ROLE NAME>]/<SENSOR ROLE NAME>/[<TOPIC NAME>]`

The following sensors are available:

#### CARLA sensors

##### RGB camera

| Topic                                                          | Type                                                                                   |
| -------------------------------------------------------------- | -------------------------------------------------------------------------------------- |
| `/carla/[<PARENT ROLE NAME>]/<SENSOR ROLE NAME>/image` | [sensor_msgs.Image](http://docs.ros.org/api/sensor_msgs/html/msg/Image.html)           |
| `/carla/[<PARENT ROLE NAME>]/<SENSOR ROLE NAME>/camera_info` | [sensor_msgs.CameraInfo](http://docs.ros.org/api/sensor_msgs/html/msg/CameraInfo.html) |

##### Depth camera

| Topic                                                          | Type                                                                                   |
| -------------------------------------------------------------- | -------------------------------------------------------------------------------------- |
| `/carla/[<PARENT ROLE NAME>]/<SENSOR ROLE NAME>/image` | [sensor_msgs.Image](http://docs.ros.org/api/sensor_msgs/html/msg/Image.html)           |
| `/carla/[<PARENT ROLE NAME>]/<SENSOR ROLE NAME>/camera_info` | [sensor_msgs.CameraInfo](http://docs.ros.org/api/sensor_msgs/html/msg/CameraInfo.html) |

##### Semantic segmentation camera

| Topic                                                          | Type                                                                                   |
| -------------------------------------------------------------- | -------------------------------------------------------------------------------------- |
| `/carla/[<PARENT ROLE NAME>]/<SENSOR ROLE NAME>/image` | [sensor_msgs.Image](http://docs.ros.org/api/sensor_msgs/html/msg/Image.html)           |
| `/carla/[<PARENT ROLE NAME>]/<SENSOR ROLE NAME>/camera_info` | [sensor_msgs.CameraInfo](http://docs.ros.org/api/sensor_msgs/html/msg/CameraInfo.html) |

##### DVS camera

| Topic                                                          | Type                                                                                   |
| -------------------------------------------------------------- | -------------------------------------------------------------------------------------- |
| `/carla/[<PARENT ROLE NAME>]/<SENSOR ROLE NAME>/events` | [sensor_msgs.PointCloud2](http://docs.ros.org/en/api/sensor_msgs/html/msg/PointCloud2.html)           |
| `/carla/[<PARENT ROLE NAME>]/<SENSOR ROLE NAME>/image` | [sensor_msgs.Image](http://docs.ros.org/api/sensor_msgs/html/msg/Image.html)           |
| `/carla/[<PARENT ROLE NAME>]/<SENSOR ROLE NAME>/camera_info` | [sensor_msgs.CameraInfo](http://docs.ros.org/api/sensor_msgs/html/msg/CameraInfo.html) |

##### Lidar

| Topic                                                     | Type                                                                                     |
| --------------------------------------------------------- | ---------------------------------------------------------------------------------------- |
| `/carla/[<PARENT ROLE NAME>]/<SENSOR ROLE NAME>` | [sensor_msgs.PointCloud2](http://docs.ros.org/api/sensor_msgs/html/msg/PointCloud2.html) |

##### Semantic lidar

| Topic                                                     | Type                                                                                     |
| --------------------------------------------------------- | ---------------------------------------------------------------------------------------- |
| `/carla/[<PARENT ROLE NAME>]/<SENSOR ROLE NAME>` | [sensor_msgs.PointCloud2](http://docs.ros.org/api/sensor_msgs/html/msg/PointCloud2.html) |

##### Radar

| Topic                                                          | Type                                                                                   |
| -------------------------------------------------------------- | -------------------------------------------------------------------------------------- |
| `/carla/[<PARENT ROLE NAME>]/<SENSOR ROLE NAME>` | [sensor_msgs.PointCloud2](http://docs.ros.org/api/sensor_msgs/html/msg/PointCloud2.html) |

##### IMU

| Topic                    | Type                                                                              |
| ------------------------ | --------------------------------------------------------------------------------- |
| `/carla/[<PARENT ROLE NAME>]/<SENSOR ROLE NAME>` | [sensor_msgs.Imu](https://docs.ros.org/api/sensor_msgs/html/msg/Imu.html) |

##### GNSS

| Topic                                            | Type                                                                                 | Description           |
| ------------------------------------------------ | ------------------------------------------------------------------------------------ | --------------------- |
| `/carla/[<PARENT ROLE NAME>]/<SENSOR ROLE NAME>` | [sensor_msgs.NavSatFix](http://docs.ros.org/api/sensor_msgs/html/msg/NavSatFix.html) | publish gnss location |

##### Collision Sensor

| Topic                          | Type                                                                     | Description              |
| ------------------------------ | ------------------------------------------------------------------------ | ------------------------ |
| `/carla/[<PARENT ROLE NAME>]/<SENSOR ROLE NAME>` | [carla_msgs.CarlaCollisionEvent](https://github.com/carla-simulator/ros-carla-msgs/tree/master/msg/CarlaCollisionEvent.msg) | publish collision events |

##### Lane Invasion Sensor

| Topic                              | Type                                                                           | Description                     |
| ---------------------------------- | ------------------------------------------------------------------------------ | ------------------------------- |
| `/carla/[<PARENT ROLE NAME>]/<SENSOR ROLE NAME>` | [carla_msgs.CarlaLaneInvasionEvent](https://github.com/carla-simulator/ros-carla-msgs/tree/master/msg/CarlaLaneInvasionEvent.msg) | publish events on lane-invasion |

#### Pseudo sensors

##### TF Sensor

The tf data for the ego vehicle is published when this pseudo sensor is spawned.

**Note**: Sensors publish the tf data when the measurement is done. The `child_frame_id` corresponds with the prefix of the sensor topics.

##### Odometry Sensor

| Topic                        | Type                                                                                                     | Description                                      |
| ---------------------------- | -------------------------------------------------------------------------------------------------------- | ------------------------------------------------ |
| `/carla/<PARENT ROLE NAME>/<SENSOR ROLE NAME>` | [nav_msgs.Odometry](http://docs.ros.org/en/api/nav_msgs/html/msg/Odometry.html) | odometry of the parent actor |

##### Speedometer Sensor

| Topic                        | Type                                                                                                     | Description                                      |
| ---------------------------- | -------------------------------------------------------------------------------------------------------- | ------------------------------------------------ |
| `/carla/<PARENT ROLE NAME>/<SENSOR ROLE NAME>` | [std_msgs.Float32](http://docs.ros.org/en/api/std_msgs/html/msg/Float32.html) | speed of the parent actor. Units: m/s |

##### Map Sensor

| Topic                        | Type                                                                                                     | Description                                      |
| ---------------------------- | -------------------------------------------------------------------------------------------------------- | ------------------------------------------------ |
| `/carla/[<PARENT ROLE NAME>]/<SENSOR ROLE NAME>` | [std_msgs.String](http://docs.ros.org/en/api/std_msgs/html/msg/String.html) | provides the OpenDRIVE map as a string on a latched topic. |

##### Object Sensor

| Topic                        | Type                                                                                                     | Description                                      |
| ---------------------------- | -------------------------------------------------------------------------------------------------------- | ------------------------------------------------ |
| `/carla/[<PARENT ROLE NAME>]/<SENSOR ROLE NAME>` | [derived_object_msgs.ObjectArray](http://docs.ros.org/api/derived_object_msgs/html/msg/ObjectArray.html) | publishes all vehicles and walker. If attached to a parent, the parent is not contained. |

##### Marker Sensor

| Topic                        | Type                                                                                                     | Description                                      |
| ---------------------------- | -------------------------------------------------------------------------------------------------------- | ------------------------------------------------ |
| `/carla/[<PARENT ROLE NAME>]/<SENSOR ROLE NAME>` | [visualization_msgs.Marker](http://docs.ros.org/api/visualization_msgs/html/msg/Marker.html) | visualization of vehicles and walkers |

##### Traffic Lights Sensor

| Topic                        | Type                                                                                                     | Description                                      |
| ---------------------------- | -------------------------------------------------------------------------------------------------------- | ------------------------------------------------ |
| `/carla/[<PARENT ROLE NAME>]/<SENSOR ROLE NAME>/status` | [carla_msgs.CarlaTrafficLightStatusList](https://github.com/carla-simulator/ros-carla-msgs/tree/master/msg/CarlaTrafficLightStatusList.msg)             | list of all traffic lights with their status |
| `/carla/[<PARENT ROLE NAME>]/<SENSOR ROLE NAME>/info` | [carla_msgs.CarlaTrafficLightInfoList](https://github.com/carla-simulator/ros-carla-msgs/tree/master/msg/CarlaTrafficLightInfoList.msg)             | static information for all traffic lights (e.g. position)|

##### Actor List Sensor

| Topic                        | Type                                                                                                     | Description                                      |
| ---------------------------- | -------------------------------------------------------------------------------------------------------- | ------------------------------------------------ |
| `/carla/[<PARENT ROLE NAME>]/<SENSOR ROLE NAME>` | [carla_msgs.CarlaActorList](https://github.com/carla-simulator/ros-carla-msgs/tree/master/msg/CarlaActorList.msg) | list of all carla actors |

### Ego Vehicle

#### Control

| Topic                                                             | Type                                                                           |
| ----------------------------------------------------------------- | ------------------------------------------------------------------------------ |
| `/carla/<ROLE NAME>/vehicle_control_cmd` (subscriber)             | [carla_msgs.CarlaEgoVehicleControl](https://github.com/carla-simulator/ros-carla-msgs/tree/master/msg/CarlaEgoVehicleControl.msg) |
| `/carla/<ROLE NAME>/vehicle_control_cmd_manual` (subscriber)      | [carla_msgs.CarlaEgoVehicleControl](https://github.com/carla-simulator/ros-carla-msgs/tree/master/msg/CarlaEgoVehicleControl.msg) |
| `/carla/<ROLE NAME>/vehicle_control_manual_override` (subscriber) | [std_msgs.Bool](http://docs.ros.org/api/std_msgs/html/msg/Bool.html)           |
| `/carla/<ROLE NAME>/vehicle_status`                               | [carla_msgs.CarlaEgoVehicleStatus](https://github.com/carla-simulator/ros-carla-msgs/tree/master/msg/CarlaEgoVehicleStatus.msg)   |
| `/carla/<ROLE NAME>/vehicle_info`                                 | [carla_msgs.CarlaEgoVehicleInfo](https://github.com/carla-simulator/ros-carla-msgs/tree/master/msg/CarlaEgoVehicleInfo.msg)       |

There are two modes to control the vehicle.

1.  Normal Mode (reading commands from `/carla/<ROLE NAME>/vehicle_control_cmd`)
2.  Manual Mode (reading commands from `/carla/<ROLE NAME>/vehicle_control_cmd_manual`)

This allows to manually override a Vehicle Control Commands published by a software stack. You can toggle between the two modes by publishing to `/carla/<ROLE NAME>/vehicle_control_manual_override`.

[carla_manual_control](carla_manual_control/) makes use of this feature.

For testing purposes, you can stear the ego vehicle from the commandline by publishing to the topic `/carla/<ROLE NAME>/vehicle_control_cmd`.

Examples for a ego vehicle with role_name 'ego_vehicle':

Max forward throttle:

     rostopic pub /carla/ego_vehicle/vehicle_control_cmd carla_msgs/CarlaEgoVehicleControl "{throttle: 1.0, steer: 0.0}" -r 10

Max forward throttle with max steering to the right:

     rostopic pub /carla/ego_vehicle/vehicle_control_cmd carla_msgs/CarlaEgoVehicleControl "{throttle: 1.0, steer: 1.0}" -r 10

The current status of the vehicle can be received via topic `/carla/<ROLE NAME>/vehicle_status`.
Static information about the vehicle can be received via `/carla/<ROLE NAME>/vehicle_info`

##### Additional way of controlling

| Topic                                       | Type                                                                             |
| ------------------------------------------- | -------------------------------------------------------------------------------- |
| `/carla/<ROLE NAME>/twist_cmd` (subscriber) | [geometry_msgs.Twist](http://docs.ros.org/api/geometry_msgs/html/msg/Twist.html) |

CAUTION: This control method does not respect the vehicle constraints. It allows movements impossible in the real world, like flying or rotating.

You can also control the vehicle via publishing linear and angular velocity within a Twist datatype.

Currently this method applies the complete linear vector, but only the yaw from angular vector.

##### Carla Ackermann Control

In certain cases, the [Carla Control Command](https://github.com/carla-simulator/ros-carla-msgs/tree/master/msg/CarlaEgoVehicleControl.msg) is not ideal to connect to an AD stack.
Therefore a ROS-based node `carla_ackermann_control` is provided which reads [AckermannDrive](http://docs.ros.org/api/ackermann_msgs/html/msg/AckermannDrive.html) messages.
You can find further documentation [here](carla_ackermann_control/README.md).

### Other topics

| Topic               | Type                                                                                                     | Description                           |
| ------------------- | -------------------------------------------------------------------------------------------------------- | ------------------------------------- |
| `/carla/weather_control` | [carla_msgs.CarlaWeatherParameters](https://github.com/carla-simulator/ros-carla-msgs/tree/master/msg/CarlaWeatherParameters.msg)             | set the CARLA weather parameters|

#### Status of CARLA

| Topic               | Type                                                           | Description                                            |
| ------------------- | -------------------------------------------------------------- | ------------------------------------------------------ |
| `/carla/status`     | [carla_msgs.CarlaStatus](https://github.com/carla-simulator/ros-carla-msgs/tree/master/msg/CarlaStatus.msg)       |                                                        |
| `/carla/world_info` | [carla_msgs.CarlaWorldInfo](https://github.com/carla-simulator/ros-carla-msgs/tree/master/msg/CarlaWorldInfo.msg) | Info about the CARLA world/level (e.g. OPEN Drive map) |

#### Walker

| Topic                                                | Type                                                                         | Description        |
| ---------------------------------------------------- | ---------------------------------------------------------------------------- | ------------------ |
<<<<<<< HEAD
| `/carla/walker/w<ID>/walker_control_cmd` (subscriber) | [carla_msgs.CarlaWalkerControl](https://github.com/carla-simulator/ros-carla-msgs/tree/master/msg/CarlaWalkerControl.msg)       | Control a walker   |
| `/carla/walker/w<ID>/odometry`                        | [nav_msgs.Odometry](http://docs.ros.org/api/nav_msgs/html/msg/Odometry.html) | odometry of walker |

### Other Vehicles

| Topic                          | Type                                                                         | Description         |
| ------------------------------ | ---------------------------------------------------------------------------- | ------------------- |
| `/carla/vehicle/v<ID>/odometry` | [nav_msgs.Odometry](http://docs.ros.org/api/nav_msgs/html/msg/Odometry.html) | odometry of vehicle |

### TF

The tf data is published for all traffic participants and sensors.

#### TF for traffic participants

The `child_frame_id` corresponds with the CARLA actor id.
If a role name is specified, an additional (static) transform with role name as child_frame_id is published.

#### TF for sensors
=======
| `/carla/<ID>/walker_control_cmd` (subscriber) | [carla_msgs.CarlaWalkerControl](https://github.com/carla-simulator/ros-carla-msgs/tree/master/msg/CarlaWalkerControl.msg)       | Control a walker   |
>>>>>>> a1ac8352


### Debug Marker

It is possible to draw markers in CARLA.

Caution: Markers might affect the data published by sensors.

The following markers are supported in 'map'-frame:

-   Arrow (specified by two points)
-   Points
-   Cube
-   Line Strip

| Topic                              | Type                                                                                                   | Description                 |
| ---------------------------------- | ------------------------------------------------------------------------------------------------------ | --------------------------- |
| `/carla/debug_marker` (subscriber) | [visualization_msgs.MarkerArray](http://docs.ros.org/api/visualization_msgs/html/msg/MarkerArray.html) | draw markers in CARLA world |

## Troubleshooting

### ImportError: No module named carla

You're missing Carla Python. Please execute:

    export PYTHONPATH=$PYTHONPATH:<path/to/carla/>/PythonAPI/carla/dist/<your_egg_file>

Please note that you have to put in the complete path to the egg-file including
the egg-file itself. Please use the one, that is supported by your Python version.
Depending on the type of CARLA (pre-build, or build from source), the egg files
are typically located either directly in the PythonAPI folder or in PythonAPI/dist.

Check the installation is successfull by trying to import carla from python:

    python -c 'import carla;print("Success")'

You should see the Success message without any errors.
<|MERGE_RESOLUTION|>--- conflicted
+++ resolved
@@ -1,423 +1,401 @@
-# ROS bridge for CARLA simulator
-
-[![Actions Status](https://github.com/carla-simulator/ros-bridge/workflows/CI/badge.svg)](https://github.com/carla-simulator/ros-bridge)
-[![Build Status](https://travis-ci.com/carla-simulator/ros-bridge.svg?branch=master)](https://travis-ci.com/carla-simulator/ros-bridge)
-[![GitHub](https://img.shields.io/github/license/carla-simulator/ros-bridge)](https://github.com/carla-simulator/ros-bridge/blob/master/LICENSE)
-[![GitHub release (latest by date)](https://img.shields.io/github/v/release/carla-simulator/ros-bridge)](https://github.com/carla-simulator/ros-bridge/releases/latest)
-
-This ROS package aims at providing a simple ROS bridge for CARLA simulator.
-
-![rviz setup](./docs/images/ad_demo.png "AD Demo")
-
-**This version requires CARLA 0.9.10**
-
-## Features
-
-- Provide Sensor Data (Lidar, Semantic lidar, Cameras (depth, segmentation, rgb, dvs), GNSS, Radar, IMU)
-- Provide Object Data (Transforms (via [tf](http://wiki.ros.org/tf)), Traffic light status, Visualization markers, Collision, Lane invasion)
-- Control AD Agents (Steer/Throttle/Brake)
-- Control CARLA (Support synchronous mode, Play/pause simulation, Set simulation parameters)
-
-### Additional Functionality
-
-Beside the bridging functionality, there are many more features provided in separate packages.
-
-| Name                              | Description                                                                                             |
-| --------------------------------- | ------------------------------------------------------------------------------------------------------- |
-| [Carla Spawn Actors](carla_spawn_objects/README.md) | Provides a generic way to spawn actors |
-| [Carla Manual Control](carla_manual_control/README.md) | A ROS-based visualization and control tool for an ego vehicle (similar to carla_manual_control.py provided by CARLA) |
-| [Carla Waypoint Publisher](carla_waypoint_publisher/README.md) | Provide routes and access to the Carla waypoint API |
-| [Carla ROS Scenario Runner](carla_ros_scenario_runner/README.md) | ROS node that wraps the functionality of the CARLA [scenario runner](https://github.com/carla-simulator/scenario_runner) to execute scenarios. |
-| [Carla Ackermann Control](carla_ackermann_control/README.md) | A controller to convert ackermann commands to steer/throttle/brake|
-| [Carla AD Agent](carla_ad_agent/README.md) | A basic AD agent, that follows a route, avoids collisions with other vehicles and stops on red traffic lights. |
-| [Carla Walker Agent](carla_walker_agent/README.md) | A basic walker agent, that follows a route. |
-| [RVIZ Carla Plugin](rviz_carla_plugin/README.md) | A [RVIZ](http://wiki.ros.org/rviz) plugin to visualize/control CARLA. |
-| [RQT Carla Plugin](rqt_carla_plugin/README.md) | A [RQT](http://wiki.ros.org/rqt) plugin to control CARLA. |
-
-For a quick overview, after following the [Setup section](#setup), please run the [CARLA AD Demo](carla_ad_demo/README.md). It provides a ready-to-use demonstrator of many of the features.
-
-## Setup
-
-### For Users
-
-First add the apt repository:
-
-    sudo apt-key adv --keyserver keyserver.ubuntu.com --recv-keys 1AF1527DE64CB8D9
-    sudo add-apt-repository "deb [arch=amd64] http://dist.carla.org/carla $(lsb_release -sc) main"
-
-Then simply install the ROS bridge:
-
-    sudo apt-get update
-    sudo apt-get install carla-ros-bridge
-
-This will install carla-ros-bridge in /opt/carla-ros-bridge
-
-### For Developers
-
-    Create a catkin workspace and install carla_ros_bridge package
-
-    #setup folder structure
-    mkdir -p ~/carla-ros-bridge/catkin_ws/src
-    cd ~/carla-ros-bridge
-    git clone https://github.com/carla-simulator/ros-bridge.git
-    cd ros-bridge
-    git submodule update --init
-    cd ../catkin_ws/src
-    ln -s ../../ros-bridge
-    source /opt/ros/<kinetic or melodic or noetic>/setup.bash
-    cd ..
-
-    #install required ros-dependencies
-    rosdep update
-    rosdep install --from-paths src --ignore-src -r
-
-    #build
-    catkin_make
-
-For more information about configuring a ROS environment see
-<http://wiki.ros.org/ROS/Tutorials/InstallingandConfiguringROSEnvironment>
-
-#### Using ROS2
-
-In development
-
-To test the ROS2 implementation, the rmw_fasrtps_cpp RMW implementation should be used. (default with ROS2 standard installation).
-
-## Start the ROS bridge
-
-First run the simulator (see carla documentation: <http://carla.readthedocs.io/en/latest/>)
-
-    # run carla in background
-    SDL_VIDEODRIVER=offscreen ./CarlaUE4.sh -opengl
-
-Wait a few seconds
-
-    export PYTHONPATH=$PYTHONPATH:<path-to-carla>/PythonAPI/carla/dist/carla-<carla_version_and_arch>.egg
-
-##### For Users
-
-    source /opt/carla-ros-bridge/<kinetic or melodic or noetic>/setup.bash
-
-##### For Developers
-
-    source ~/carla-ros-bridge/catkin_ws/devel/setup.bash
-
-Start the ros bridge (choose one option):
-
-    # Option 1: start the ros bridge
-    roslaunch carla_ros_bridge carla_ros_bridge.launch
-
-    # Option 2: start the ros bridge together with an example ego vehicle
-    roslaunch carla_ros_bridge carla_ros_bridge_with_example_ego_vehicle.launch
-
-## Configuration
-
-### Settings file
-
-You can modify the ros bridge configuration by editing [carla_ros_bridge/config/settings.yaml](carla_ros_bridge/config/settings.yaml).
-
-If the rolename is within the list specified by ROS parameter `/carla/ego_vehicle/rolename`, the client is interpreted as an controllable ego vehicle and all relevant ROS topics are created.
-
-### Launch file
-
-Certain parameters can be set within the launch file [carla_ros_bridge.launch](carla_ros_bridge/launch/carla_ros_bridge.launch).
-
-#### Map
-
-The bridge is able to load a CARLA map by setting the launch-file parameter ```town```. Either specify an available CARLA Town (e.g. 'Town01') or a OpenDRIVE file (with ending '.xodr').
-
-#### Mode
-
-##### Default Mode
-
-In default mode (`synchronous_mode: false`) data is published:
-
--   on every `world.on_tick()` callback
--   on every `sensor.listen()` callback
-
-##### Synchronous Mode
-
-CAUTION: In synchronous mode, only the ros-bridge is allowed to tick. Other CARLA clients must passively wait.
-
-In synchronous mode (`synchronous_mode: true`), the bridge waits for all sensor data that is expected within the current frame. This might slow down the overall simulation but ensures reproducible results.
-
-Additionally you might set `synchronous_mode_wait_for_vehicle_control_command` to `true` to wait for a vehicle control command before executing the next tick.
-
-###### Control Synchronous Mode
-
-It is possible to control the simulation execution:
-
--   Pause/Play
--   Execute single step
-
-The following topic allows to control the stepping.
-
-| Topic            | Type                                                       |
-| ---------------- | ---------------------------------------------------------- |
-| `/carla/control` | [carla_msgs.CarlaControl](https://github.com/carla-simulator/ros-carla-msgs/tree/master/msg/CarlaControl.msg) |
-
-A [CARLA Control rqt plugin](rqt_carla_control/README.md) is available to publish to the topic.
-
-## Available ROS Topics
-
-### Sensors
-
-Sensor data is provided via topic with prefix `/carla/[<PARENTS ROLE NAME>]/<SENSOR ROLE NAME>/[<TOPIC NAME>]`
-
-The following sensors are available:
-
-#### CARLA sensors
-
-##### RGB camera
-
-| Topic                                                          | Type                                                                                   |
-| -------------------------------------------------------------- | -------------------------------------------------------------------------------------- |
-| `/carla/[<PARENT ROLE NAME>]/<SENSOR ROLE NAME>/image` | [sensor_msgs.Image](http://docs.ros.org/api/sensor_msgs/html/msg/Image.html)           |
-| `/carla/[<PARENT ROLE NAME>]/<SENSOR ROLE NAME>/camera_info` | [sensor_msgs.CameraInfo](http://docs.ros.org/api/sensor_msgs/html/msg/CameraInfo.html) |
-
-##### Depth camera
-
-| Topic                                                          | Type                                                                                   |
-| -------------------------------------------------------------- | -------------------------------------------------------------------------------------- |
-| `/carla/[<PARENT ROLE NAME>]/<SENSOR ROLE NAME>/image` | [sensor_msgs.Image](http://docs.ros.org/api/sensor_msgs/html/msg/Image.html)           |
-| `/carla/[<PARENT ROLE NAME>]/<SENSOR ROLE NAME>/camera_info` | [sensor_msgs.CameraInfo](http://docs.ros.org/api/sensor_msgs/html/msg/CameraInfo.html) |
-
-##### Semantic segmentation camera
-
-| Topic                                                          | Type                                                                                   |
-| -------------------------------------------------------------- | -------------------------------------------------------------------------------------- |
-| `/carla/[<PARENT ROLE NAME>]/<SENSOR ROLE NAME>/image` | [sensor_msgs.Image](http://docs.ros.org/api/sensor_msgs/html/msg/Image.html)           |
-| `/carla/[<PARENT ROLE NAME>]/<SENSOR ROLE NAME>/camera_info` | [sensor_msgs.CameraInfo](http://docs.ros.org/api/sensor_msgs/html/msg/CameraInfo.html) |
-
-##### DVS camera
-
-| Topic                                                          | Type                                                                                   |
-| -------------------------------------------------------------- | -------------------------------------------------------------------------------------- |
-| `/carla/[<PARENT ROLE NAME>]/<SENSOR ROLE NAME>/events` | [sensor_msgs.PointCloud2](http://docs.ros.org/en/api/sensor_msgs/html/msg/PointCloud2.html)           |
-| `/carla/[<PARENT ROLE NAME>]/<SENSOR ROLE NAME>/image` | [sensor_msgs.Image](http://docs.ros.org/api/sensor_msgs/html/msg/Image.html)           |
-| `/carla/[<PARENT ROLE NAME>]/<SENSOR ROLE NAME>/camera_info` | [sensor_msgs.CameraInfo](http://docs.ros.org/api/sensor_msgs/html/msg/CameraInfo.html) |
-
-##### Lidar
-
-| Topic                                                     | Type                                                                                     |
-| --------------------------------------------------------- | ---------------------------------------------------------------------------------------- |
-| `/carla/[<PARENT ROLE NAME>]/<SENSOR ROLE NAME>` | [sensor_msgs.PointCloud2](http://docs.ros.org/api/sensor_msgs/html/msg/PointCloud2.html) |
-
-##### Semantic lidar
-
-| Topic                                                     | Type                                                                                     |
-| --------------------------------------------------------- | ---------------------------------------------------------------------------------------- |
-| `/carla/[<PARENT ROLE NAME>]/<SENSOR ROLE NAME>` | [sensor_msgs.PointCloud2](http://docs.ros.org/api/sensor_msgs/html/msg/PointCloud2.html) |
-
-##### Radar
-
-| Topic                                                          | Type                                                                                   |
-| -------------------------------------------------------------- | -------------------------------------------------------------------------------------- |
-| `/carla/[<PARENT ROLE NAME>]/<SENSOR ROLE NAME>` | [sensor_msgs.PointCloud2](http://docs.ros.org/api/sensor_msgs/html/msg/PointCloud2.html) |
-
-##### IMU
-
-| Topic                    | Type                                                                              |
-| ------------------------ | --------------------------------------------------------------------------------- |
-| `/carla/[<PARENT ROLE NAME>]/<SENSOR ROLE NAME>` | [sensor_msgs.Imu](https://docs.ros.org/api/sensor_msgs/html/msg/Imu.html) |
-
-##### GNSS
-
-| Topic                                            | Type                                                                                 | Description           |
-| ------------------------------------------------ | ------------------------------------------------------------------------------------ | --------------------- |
-| `/carla/[<PARENT ROLE NAME>]/<SENSOR ROLE NAME>` | [sensor_msgs.NavSatFix](http://docs.ros.org/api/sensor_msgs/html/msg/NavSatFix.html) | publish gnss location |
-
-##### Collision Sensor
-
-| Topic                          | Type                                                                     | Description              |
-| ------------------------------ | ------------------------------------------------------------------------ | ------------------------ |
-| `/carla/[<PARENT ROLE NAME>]/<SENSOR ROLE NAME>` | [carla_msgs.CarlaCollisionEvent](https://github.com/carla-simulator/ros-carla-msgs/tree/master/msg/CarlaCollisionEvent.msg) | publish collision events |
-
-##### Lane Invasion Sensor
-
-| Topic                              | Type                                                                           | Description                     |
-| ---------------------------------- | ------------------------------------------------------------------------------ | ------------------------------- |
-| `/carla/[<PARENT ROLE NAME>]/<SENSOR ROLE NAME>` | [carla_msgs.CarlaLaneInvasionEvent](https://github.com/carla-simulator/ros-carla-msgs/tree/master/msg/CarlaLaneInvasionEvent.msg) | publish events on lane-invasion |
-
-#### Pseudo sensors
-
-##### TF Sensor
-
-The tf data for the ego vehicle is published when this pseudo sensor is spawned.
-
-**Note**: Sensors publish the tf data when the measurement is done. The `child_frame_id` corresponds with the prefix of the sensor topics.
-
-##### Odometry Sensor
-
-| Topic                        | Type                                                                                                     | Description                                      |
-| ---------------------------- | -------------------------------------------------------------------------------------------------------- | ------------------------------------------------ |
-| `/carla/<PARENT ROLE NAME>/<SENSOR ROLE NAME>` | [nav_msgs.Odometry](http://docs.ros.org/en/api/nav_msgs/html/msg/Odometry.html) | odometry of the parent actor |
-
-##### Speedometer Sensor
-
-| Topic                        | Type                                                                                                     | Description                                      |
-| ---------------------------- | -------------------------------------------------------------------------------------------------------- | ------------------------------------------------ |
-| `/carla/<PARENT ROLE NAME>/<SENSOR ROLE NAME>` | [std_msgs.Float32](http://docs.ros.org/en/api/std_msgs/html/msg/Float32.html) | speed of the parent actor. Units: m/s |
-
-##### Map Sensor
-
-| Topic                        | Type                                                                                                     | Description                                      |
-| ---------------------------- | -------------------------------------------------------------------------------------------------------- | ------------------------------------------------ |
-| `/carla/[<PARENT ROLE NAME>]/<SENSOR ROLE NAME>` | [std_msgs.String](http://docs.ros.org/en/api/std_msgs/html/msg/String.html) | provides the OpenDRIVE map as a string on a latched topic. |
-
-##### Object Sensor
-
-| Topic                        | Type                                                                                                     | Description                                      |
-| ---------------------------- | -------------------------------------------------------------------------------------------------------- | ------------------------------------------------ |
-| `/carla/[<PARENT ROLE NAME>]/<SENSOR ROLE NAME>` | [derived_object_msgs.ObjectArray](http://docs.ros.org/api/derived_object_msgs/html/msg/ObjectArray.html) | publishes all vehicles and walker. If attached to a parent, the parent is not contained. |
-
-##### Marker Sensor
-
-| Topic                        | Type                                                                                                     | Description                                      |
-| ---------------------------- | -------------------------------------------------------------------------------------------------------- | ------------------------------------------------ |
-| `/carla/[<PARENT ROLE NAME>]/<SENSOR ROLE NAME>` | [visualization_msgs.Marker](http://docs.ros.org/api/visualization_msgs/html/msg/Marker.html) | visualization of vehicles and walkers |
-
-##### Traffic Lights Sensor
-
-| Topic                        | Type                                                                                                     | Description                                      |
-| ---------------------------- | -------------------------------------------------------------------------------------------------------- | ------------------------------------------------ |
-| `/carla/[<PARENT ROLE NAME>]/<SENSOR ROLE NAME>/status` | [carla_msgs.CarlaTrafficLightStatusList](https://github.com/carla-simulator/ros-carla-msgs/tree/master/msg/CarlaTrafficLightStatusList.msg)             | list of all traffic lights with their status |
-| `/carla/[<PARENT ROLE NAME>]/<SENSOR ROLE NAME>/info` | [carla_msgs.CarlaTrafficLightInfoList](https://github.com/carla-simulator/ros-carla-msgs/tree/master/msg/CarlaTrafficLightInfoList.msg)             | static information for all traffic lights (e.g. position)|
-
-##### Actor List Sensor
-
-| Topic                        | Type                                                                                                     | Description                                      |
-| ---------------------------- | -------------------------------------------------------------------------------------------------------- | ------------------------------------------------ |
-| `/carla/[<PARENT ROLE NAME>]/<SENSOR ROLE NAME>` | [carla_msgs.CarlaActorList](https://github.com/carla-simulator/ros-carla-msgs/tree/master/msg/CarlaActorList.msg) | list of all carla actors |
-
-### Ego Vehicle
-
-#### Control
-
-| Topic                                                             | Type                                                                           |
-| ----------------------------------------------------------------- | ------------------------------------------------------------------------------ |
-| `/carla/<ROLE NAME>/vehicle_control_cmd` (subscriber)             | [carla_msgs.CarlaEgoVehicleControl](https://github.com/carla-simulator/ros-carla-msgs/tree/master/msg/CarlaEgoVehicleControl.msg) |
-| `/carla/<ROLE NAME>/vehicle_control_cmd_manual` (subscriber)      | [carla_msgs.CarlaEgoVehicleControl](https://github.com/carla-simulator/ros-carla-msgs/tree/master/msg/CarlaEgoVehicleControl.msg) |
-| `/carla/<ROLE NAME>/vehicle_control_manual_override` (subscriber) | [std_msgs.Bool](http://docs.ros.org/api/std_msgs/html/msg/Bool.html)           |
-| `/carla/<ROLE NAME>/vehicle_status`                               | [carla_msgs.CarlaEgoVehicleStatus](https://github.com/carla-simulator/ros-carla-msgs/tree/master/msg/CarlaEgoVehicleStatus.msg)   |
-| `/carla/<ROLE NAME>/vehicle_info`                                 | [carla_msgs.CarlaEgoVehicleInfo](https://github.com/carla-simulator/ros-carla-msgs/tree/master/msg/CarlaEgoVehicleInfo.msg)       |
-
-There are two modes to control the vehicle.
-
-1.  Normal Mode (reading commands from `/carla/<ROLE NAME>/vehicle_control_cmd`)
-2.  Manual Mode (reading commands from `/carla/<ROLE NAME>/vehicle_control_cmd_manual`)
-
-This allows to manually override a Vehicle Control Commands published by a software stack. You can toggle between the two modes by publishing to `/carla/<ROLE NAME>/vehicle_control_manual_override`.
-
-[carla_manual_control](carla_manual_control/) makes use of this feature.
-
-For testing purposes, you can stear the ego vehicle from the commandline by publishing to the topic `/carla/<ROLE NAME>/vehicle_control_cmd`.
-
-Examples for a ego vehicle with role_name 'ego_vehicle':
-
-Max forward throttle:
-
-     rostopic pub /carla/ego_vehicle/vehicle_control_cmd carla_msgs/CarlaEgoVehicleControl "{throttle: 1.0, steer: 0.0}" -r 10
-
-Max forward throttle with max steering to the right:
-
-     rostopic pub /carla/ego_vehicle/vehicle_control_cmd carla_msgs/CarlaEgoVehicleControl "{throttle: 1.0, steer: 1.0}" -r 10
-
-The current status of the vehicle can be received via topic `/carla/<ROLE NAME>/vehicle_status`.
-Static information about the vehicle can be received via `/carla/<ROLE NAME>/vehicle_info`
-
-##### Additional way of controlling
-
-| Topic                                       | Type                                                                             |
-| ------------------------------------------- | -------------------------------------------------------------------------------- |
-| `/carla/<ROLE NAME>/twist_cmd` (subscriber) | [geometry_msgs.Twist](http://docs.ros.org/api/geometry_msgs/html/msg/Twist.html) |
-
-CAUTION: This control method does not respect the vehicle constraints. It allows movements impossible in the real world, like flying or rotating.
-
-You can also control the vehicle via publishing linear and angular velocity within a Twist datatype.
-
-Currently this method applies the complete linear vector, but only the yaw from angular vector.
-
-##### Carla Ackermann Control
-
-In certain cases, the [Carla Control Command](https://github.com/carla-simulator/ros-carla-msgs/tree/master/msg/CarlaEgoVehicleControl.msg) is not ideal to connect to an AD stack.
-Therefore a ROS-based node `carla_ackermann_control` is provided which reads [AckermannDrive](http://docs.ros.org/api/ackermann_msgs/html/msg/AckermannDrive.html) messages.
-You can find further documentation [here](carla_ackermann_control/README.md).
-
-### Other topics
-
-| Topic               | Type                                                                                                     | Description                           |
-| ------------------- | -------------------------------------------------------------------------------------------------------- | ------------------------------------- |
-| `/carla/weather_control` | [carla_msgs.CarlaWeatherParameters](https://github.com/carla-simulator/ros-carla-msgs/tree/master/msg/CarlaWeatherParameters.msg)             | set the CARLA weather parameters|
-
-#### Status of CARLA
-
-| Topic               | Type                                                           | Description                                            |
-| ------------------- | -------------------------------------------------------------- | ------------------------------------------------------ |
-| `/carla/status`     | [carla_msgs.CarlaStatus](https://github.com/carla-simulator/ros-carla-msgs/tree/master/msg/CarlaStatus.msg)       |                                                        |
-| `/carla/world_info` | [carla_msgs.CarlaWorldInfo](https://github.com/carla-simulator/ros-carla-msgs/tree/master/msg/CarlaWorldInfo.msg) | Info about the CARLA world/level (e.g. OPEN Drive map) |
-
-#### Walker
-
-| Topic                                                | Type                                                                         | Description        |
-| ---------------------------------------------------- | ---------------------------------------------------------------------------- | ------------------ |
-<<<<<<< HEAD
-| `/carla/walker/w<ID>/walker_control_cmd` (subscriber) | [carla_msgs.CarlaWalkerControl](https://github.com/carla-simulator/ros-carla-msgs/tree/master/msg/CarlaWalkerControl.msg)       | Control a walker   |
-| `/carla/walker/w<ID>/odometry`                        | [nav_msgs.Odometry](http://docs.ros.org/api/nav_msgs/html/msg/Odometry.html) | odometry of walker |
-
-### Other Vehicles
-
-| Topic                          | Type                                                                         | Description         |
-| ------------------------------ | ---------------------------------------------------------------------------- | ------------------- |
-| `/carla/vehicle/v<ID>/odometry` | [nav_msgs.Odometry](http://docs.ros.org/api/nav_msgs/html/msg/Odometry.html) | odometry of vehicle |
-
-### TF
-
-The tf data is published for all traffic participants and sensors.
-
-#### TF for traffic participants
-
-The `child_frame_id` corresponds with the CARLA actor id.
-If a role name is specified, an additional (static) transform with role name as child_frame_id is published.
-
-#### TF for sensors
-=======
-| `/carla/<ID>/walker_control_cmd` (subscriber) | [carla_msgs.CarlaWalkerControl](https://github.com/carla-simulator/ros-carla-msgs/tree/master/msg/CarlaWalkerControl.msg)       | Control a walker   |
->>>>>>> a1ac8352
-
-
-### Debug Marker
-
-It is possible to draw markers in CARLA.
-
-Caution: Markers might affect the data published by sensors.
-
-The following markers are supported in 'map'-frame:
-
--   Arrow (specified by two points)
--   Points
--   Cube
--   Line Strip
-
-| Topic                              | Type                                                                                                   | Description                 |
-| ---------------------------------- | ------------------------------------------------------------------------------------------------------ | --------------------------- |
-| `/carla/debug_marker` (subscriber) | [visualization_msgs.MarkerArray](http://docs.ros.org/api/visualization_msgs/html/msg/MarkerArray.html) | draw markers in CARLA world |
-
-## Troubleshooting
-
-### ImportError: No module named carla
-
-You're missing Carla Python. Please execute:
-
-    export PYTHONPATH=$PYTHONPATH:<path/to/carla/>/PythonAPI/carla/dist/<your_egg_file>
-
-Please note that you have to put in the complete path to the egg-file including
-the egg-file itself. Please use the one, that is supported by your Python version.
-Depending on the type of CARLA (pre-build, or build from source), the egg files
-are typically located either directly in the PythonAPI folder or in PythonAPI/dist.
-
-Check the installation is successfull by trying to import carla from python:
-
-    python -c 'import carla;print("Success")'
-
-You should see the Success message without any errors.
+# ROS bridge for CARLA simulator
+
+[![Actions Status](https://github.com/carla-simulator/ros-bridge/workflows/CI/badge.svg)](https://github.com/carla-simulator/ros-bridge)
+[![Build Status](https://travis-ci.com/carla-simulator/ros-bridge.svg?branch=master)](https://travis-ci.com/carla-simulator/ros-bridge)
+[![GitHub](https://img.shields.io/github/license/carla-simulator/ros-bridge)](https://github.com/carla-simulator/ros-bridge/blob/master/LICENSE)
+[![GitHub release (latest by date)](https://img.shields.io/github/v/release/carla-simulator/ros-bridge)](https://github.com/carla-simulator/ros-bridge/releases/latest)
+
+This ROS package aims at providing a simple ROS bridge for CARLA simulator.
+
+![rviz setup](./docs/images/ad_demo.png "AD Demo")
+
+**This version requires CARLA 0.9.10**
+
+## Features
+
+- Provide Sensor Data (Lidar, Semantic lidar, Cameras (depth, segmentation, rgb, dvs), GNSS, Radar, IMU)
+- Provide Object Data (Transforms (via [tf](http://wiki.ros.org/tf)), Traffic light status, Visualization markers, Collision, Lane invasion)
+- Control AD Agents (Steer/Throttle/Brake)
+- Control CARLA (Support synchronous mode, Play/pause simulation, Set simulation parameters)
+
+### Additional Functionality
+
+Beside the bridging functionality, there are many more features provided in separate packages.
+
+| Name                              | Description                                                                                             |
+| --------------------------------- | ------------------------------------------------------------------------------------------------------- |
+| [Carla Spawn Actors](carla_spawn_objects/README.md) | Provides a generic way to spawn actors |
+| [Carla Manual Control](carla_manual_control/README.md) | A ROS-based visualization and control tool for an ego vehicle (similar to carla_manual_control.py provided by CARLA) |
+| [Carla Waypoint Publisher](carla_waypoint_publisher/README.md) | Provide routes and access to the Carla waypoint API |
+| [Carla ROS Scenario Runner](carla_ros_scenario_runner/README.md) | ROS node that wraps the functionality of the CARLA [scenario runner](https://github.com/carla-simulator/scenario_runner) to execute scenarios. |
+| [Carla Ackermann Control](carla_ackermann_control/README.md) | A controller to convert ackermann commands to steer/throttle/brake|
+| [Carla AD Agent](carla_ad_agent/README.md) | A basic AD agent, that follows a route, avoids collisions with other vehicles and stops on red traffic lights. |
+| [Carla Walker Agent](carla_walker_agent/README.md) | A basic walker agent, that follows a route. |
+| [RVIZ Carla Plugin](rviz_carla_plugin/README.md) | A [RVIZ](http://wiki.ros.org/rviz) plugin to visualize/control CARLA. |
+| [RQT Carla Plugin](rqt_carla_plugin/README.md) | A [RQT](http://wiki.ros.org/rqt) plugin to control CARLA. |
+
+For a quick overview, after following the [Setup section](#setup), please run the [CARLA AD Demo](carla_ad_demo/README.md). It provides a ready-to-use demonstrator of many of the features.
+
+## Setup
+
+### For Users
+
+First add the apt repository:
+
+    sudo apt-key adv --keyserver keyserver.ubuntu.com --recv-keys 1AF1527DE64CB8D9
+    sudo add-apt-repository "deb [arch=amd64] http://dist.carla.org/carla $(lsb_release -sc) main"
+
+Then simply install the ROS bridge:
+
+    sudo apt-get update
+    sudo apt-get install carla-ros-bridge
+
+This will install carla-ros-bridge in /opt/carla-ros-bridge
+
+### For Developers
+
+    Create a catkin workspace and install carla_ros_bridge package
+
+    #setup folder structure
+    mkdir -p ~/carla-ros-bridge/catkin_ws/src
+    cd ~/carla-ros-bridge
+    git clone https://github.com/carla-simulator/ros-bridge.git
+    cd ros-bridge
+    git submodule update --init
+    cd ../catkin_ws/src
+    ln -s ../../ros-bridge
+    source /opt/ros/<kinetic or melodic or noetic>/setup.bash
+    cd ..
+
+    #install required ros-dependencies
+    rosdep update
+    rosdep install --from-paths src --ignore-src -r
+
+    #build
+    catkin_make
+
+For more information about configuring a ROS environment see
+<http://wiki.ros.org/ROS/Tutorials/InstallingandConfiguringROSEnvironment>
+
+#### Using ROS2
+
+In development
+
+To test the ROS2 implementation, the rmw_fasrtps_cpp RMW implementation should be used. (default with ROS2 standard installation).
+
+## Start the ROS bridge
+
+First run the simulator (see carla documentation: <http://carla.readthedocs.io/en/latest/>)
+
+    # run carla in background
+    SDL_VIDEODRIVER=offscreen ./CarlaUE4.sh -opengl
+
+Wait a few seconds
+
+    export PYTHONPATH=$PYTHONPATH:<path-to-carla>/PythonAPI/carla/dist/carla-<carla_version_and_arch>.egg
+
+##### For Users
+
+    source /opt/carla-ros-bridge/<kinetic or melodic or noetic>/setup.bash
+
+##### For Developers
+
+    source ~/carla-ros-bridge/catkin_ws/devel/setup.bash
+
+Start the ros bridge (choose one option):
+
+    # Option 1: start the ros bridge
+    roslaunch carla_ros_bridge carla_ros_bridge.launch
+
+    # Option 2: start the ros bridge together with an example ego vehicle
+    roslaunch carla_ros_bridge carla_ros_bridge_with_example_ego_vehicle.launch
+
+## Configuration
+
+### Settings file
+
+You can modify the ros bridge configuration by editing [carla_ros_bridge/config/settings.yaml](carla_ros_bridge/config/settings.yaml).
+
+If the rolename is within the list specified by ROS parameter `/carla/ego_vehicle/rolename`, the client is interpreted as an controllable ego vehicle and all relevant ROS topics are created.
+
+### Launch file
+
+Certain parameters can be set within the launch file [carla_ros_bridge.launch](carla_ros_bridge/launch/carla_ros_bridge.launch).
+
+#### Map
+
+The bridge is able to load a CARLA map by setting the launch-file parameter ```town```. Either specify an available CARLA Town (e.g. 'Town01') or a OpenDRIVE file (with ending '.xodr').
+
+#### Mode
+
+##### Default Mode
+
+In default mode (`synchronous_mode: false`) data is published:
+
+-   on every `world.on_tick()` callback
+-   on every `sensor.listen()` callback
+
+##### Synchronous Mode
+
+CAUTION: In synchronous mode, only the ros-bridge is allowed to tick. Other CARLA clients must passively wait.
+
+In synchronous mode (`synchronous_mode: true`), the bridge waits for all sensor data that is expected within the current frame. This might slow down the overall simulation but ensures reproducible results.
+
+Additionally you might set `synchronous_mode_wait_for_vehicle_control_command` to `true` to wait for a vehicle control command before executing the next tick.
+
+###### Control Synchronous Mode
+
+It is possible to control the simulation execution:
+
+-   Pause/Play
+-   Execute single step
+
+The following topic allows to control the stepping.
+
+| Topic            | Type                                                       |
+| ---------------- | ---------------------------------------------------------- |
+| `/carla/control` | [carla_msgs.CarlaControl](https://github.com/carla-simulator/ros-carla-msgs/tree/master/msg/CarlaControl.msg) |
+
+A [CARLA Control rqt plugin](rqt_carla_control/README.md) is available to publish to the topic.
+
+## Available ROS Topics
+
+### Sensors
+
+Sensor data is provided via topic with prefix `/carla/[<PARENTS ROLE NAME>]/<SENSOR ROLE NAME>/[<TOPIC NAME>]`
+
+The following sensors are available:
+
+#### CARLA sensors
+
+##### RGB camera
+
+| Topic                                                          | Type                                                                                   |
+| -------------------------------------------------------------- | -------------------------------------------------------------------------------------- |
+| `/carla/[<PARENT ROLE NAME>]/<SENSOR ROLE NAME>/image` | [sensor_msgs.Image](http://docs.ros.org/api/sensor_msgs/html/msg/Image.html)           |
+| `/carla/[<PARENT ROLE NAME>]/<SENSOR ROLE NAME>/camera_info` | [sensor_msgs.CameraInfo](http://docs.ros.org/api/sensor_msgs/html/msg/CameraInfo.html) |
+
+##### Depth camera
+
+| Topic                                                          | Type                                                                                   |
+| -------------------------------------------------------------- | -------------------------------------------------------------------------------------- |
+| `/carla/[<PARENT ROLE NAME>]/<SENSOR ROLE NAME>/image` | [sensor_msgs.Image](http://docs.ros.org/api/sensor_msgs/html/msg/Image.html)           |
+| `/carla/[<PARENT ROLE NAME>]/<SENSOR ROLE NAME>/camera_info` | [sensor_msgs.CameraInfo](http://docs.ros.org/api/sensor_msgs/html/msg/CameraInfo.html) |
+
+##### Semantic segmentation camera
+
+| Topic                                                          | Type                                                                                   |
+| -------------------------------------------------------------- | -------------------------------------------------------------------------------------- |
+| `/carla/[<PARENT ROLE NAME>]/<SENSOR ROLE NAME>/image` | [sensor_msgs.Image](http://docs.ros.org/api/sensor_msgs/html/msg/Image.html)           |
+| `/carla/[<PARENT ROLE NAME>]/<SENSOR ROLE NAME>/camera_info` | [sensor_msgs.CameraInfo](http://docs.ros.org/api/sensor_msgs/html/msg/CameraInfo.html) |
+
+##### DVS camera
+
+| Topic                                                          | Type                                                                                   |
+| -------------------------------------------------------------- | -------------------------------------------------------------------------------------- |
+| `/carla/[<PARENT ROLE NAME>]/<SENSOR ROLE NAME>/events` | [sensor_msgs.PointCloud2](http://docs.ros.org/en/api/sensor_msgs/html/msg/PointCloud2.html)           |
+| `/carla/[<PARENT ROLE NAME>]/<SENSOR ROLE NAME>/image` | [sensor_msgs.Image](http://docs.ros.org/api/sensor_msgs/html/msg/Image.html)           |
+| `/carla/[<PARENT ROLE NAME>]/<SENSOR ROLE NAME>/camera_info` | [sensor_msgs.CameraInfo](http://docs.ros.org/api/sensor_msgs/html/msg/CameraInfo.html) |
+
+##### Lidar
+
+| Topic                                                     | Type                                                                                     |
+| --------------------------------------------------------- | ---------------------------------------------------------------------------------------- |
+| `/carla/[<PARENT ROLE NAME>]/<SENSOR ROLE NAME>` | [sensor_msgs.PointCloud2](http://docs.ros.org/api/sensor_msgs/html/msg/PointCloud2.html) |
+
+##### Semantic lidar
+
+| Topic                                                     | Type                                                                                     |
+| --------------------------------------------------------- | ---------------------------------------------------------------------------------------- |
+| `/carla/[<PARENT ROLE NAME>]/<SENSOR ROLE NAME>` | [sensor_msgs.PointCloud2](http://docs.ros.org/api/sensor_msgs/html/msg/PointCloud2.html) |
+
+##### Radar
+
+| Topic                                                          | Type                                                                                   |
+| -------------------------------------------------------------- | -------------------------------------------------------------------------------------- |
+| `/carla/[<PARENT ROLE NAME>]/<SENSOR ROLE NAME>` | [sensor_msgs.PointCloud2](http://docs.ros.org/api/sensor_msgs/html/msg/PointCloud2.html) |
+
+##### IMU
+
+| Topic                    | Type                                                                              |
+| ------------------------ | --------------------------------------------------------------------------------- |
+| `/carla/[<PARENT ROLE NAME>]/<SENSOR ROLE NAME>` | [sensor_msgs.Imu](https://docs.ros.org/api/sensor_msgs/html/msg/Imu.html) |
+
+##### GNSS
+
+| Topic                                            | Type                                                                                 | Description           |
+| ------------------------------------------------ | ------------------------------------------------------------------------------------ | --------------------- |
+| `/carla/[<PARENT ROLE NAME>]/<SENSOR ROLE NAME>` | [sensor_msgs.NavSatFix](http://docs.ros.org/api/sensor_msgs/html/msg/NavSatFix.html) | publish gnss location |
+
+##### Collision Sensor
+
+| Topic                          | Type                                                                     | Description              |
+| ------------------------------ | ------------------------------------------------------------------------ | ------------------------ |
+| `/carla/[<PARENT ROLE NAME>]/<SENSOR ROLE NAME>` | [carla_msgs.CarlaCollisionEvent](https://github.com/carla-simulator/ros-carla-msgs/tree/master/msg/CarlaCollisionEvent.msg) | publish collision events |
+
+##### Lane Invasion Sensor
+
+| Topic                              | Type                                                                           | Description                     |
+| ---------------------------------- | ------------------------------------------------------------------------------ | ------------------------------- |
+| `/carla/[<PARENT ROLE NAME>]/<SENSOR ROLE NAME>` | [carla_msgs.CarlaLaneInvasionEvent](https://github.com/carla-simulator/ros-carla-msgs/tree/master/msg/CarlaLaneInvasionEvent.msg) | publish events on lane-invasion |
+
+#### Pseudo sensors
+
+##### TF Sensor
+
+The tf data for the ego vehicle is published when this pseudo sensor is spawned.
+
+**Note**: Sensors publish the tf data when the measurement is done. The `child_frame_id` corresponds with the prefix of the sensor topics.
+
+##### Odometry Sensor
+
+| Topic                        | Type                                                                                                     | Description                                      |
+| ---------------------------- | -------------------------------------------------------------------------------------------------------- | ------------------------------------------------ |
+| `/carla/<PARENT ROLE NAME>/<SENSOR ROLE NAME>` | [nav_msgs.Odometry](http://docs.ros.org/en/api/nav_msgs/html/msg/Odometry.html) | odometry of the parent actor |
+
+##### Speedometer Sensor
+
+| Topic                        | Type                                                                                                     | Description                                      |
+| ---------------------------- | -------------------------------------------------------------------------------------------------------- | ------------------------------------------------ |
+| `/carla/<PARENT ROLE NAME>/<SENSOR ROLE NAME>` | [std_msgs.Float32](http://docs.ros.org/en/api/std_msgs/html/msg/Float32.html) | speed of the parent actor. Units: m/s |
+
+##### Map Sensor
+
+| Topic                        | Type                                                                                                     | Description                                      |
+| ---------------------------- | -------------------------------------------------------------------------------------------------------- | ------------------------------------------------ |
+| `/carla/[<PARENT ROLE NAME>]/<SENSOR ROLE NAME>` | [std_msgs.String](http://docs.ros.org/en/api/std_msgs/html/msg/String.html) | provides the OpenDRIVE map as a string on a latched topic. |
+
+##### Object Sensor
+
+| Topic                        | Type                                                                                                     | Description                                      |
+| ---------------------------- | -------------------------------------------------------------------------------------------------------- | ------------------------------------------------ |
+| `/carla/[<PARENT ROLE NAME>]/<SENSOR ROLE NAME>` | [derived_object_msgs.ObjectArray](http://docs.ros.org/api/derived_object_msgs/html/msg/ObjectArray.html) | publishes all vehicles and walker. If attached to a parent, the parent is not contained. |
+
+##### Marker Sensor
+
+| Topic                        | Type                                                                                                     | Description                                      |
+| ---------------------------- | -------------------------------------------------------------------------------------------------------- | ------------------------------------------------ |
+| `/carla/[<PARENT ROLE NAME>]/<SENSOR ROLE NAME>` | [visualization_msgs.Marker](http://docs.ros.org/api/visualization_msgs/html/msg/Marker.html) | visualization of vehicles and walkers |
+
+##### Traffic Lights Sensor
+
+| Topic                        | Type                                                                                                     | Description                                      |
+| ---------------------------- | -------------------------------------------------------------------------------------------------------- | ------------------------------------------------ |
+| `/carla/[<PARENT ROLE NAME>]/<SENSOR ROLE NAME>/status` | [carla_msgs.CarlaTrafficLightStatusList](https://github.com/carla-simulator/ros-carla-msgs/tree/master/msg/CarlaTrafficLightStatusList.msg)             | list of all traffic lights with their status |
+| `/carla/[<PARENT ROLE NAME>]/<SENSOR ROLE NAME>/info` | [carla_msgs.CarlaTrafficLightInfoList](https://github.com/carla-simulator/ros-carla-msgs/tree/master/msg/CarlaTrafficLightInfoList.msg)             | static information for all traffic lights (e.g. position)|
+
+##### Actor List Sensor
+
+| Topic                        | Type                                                                                                     | Description                                      |
+| ---------------------------- | -------------------------------------------------------------------------------------------------------- | ------------------------------------------------ |
+| `/carla/[<PARENT ROLE NAME>]/<SENSOR ROLE NAME>` | [carla_msgs.CarlaActorList](https://github.com/carla-simulator/ros-carla-msgs/tree/master/msg/CarlaActorList.msg) | list of all carla actors |
+
+### Ego Vehicle
+
+#### Control
+
+| Topic                                                             | Type                                                                           |
+| ----------------------------------------------------------------- | ------------------------------------------------------------------------------ |
+| `/carla/<ROLE NAME>/vehicle_control_cmd` (subscriber)             | [carla_msgs.CarlaEgoVehicleControl](https://github.com/carla-simulator/ros-carla-msgs/tree/master/msg/CarlaEgoVehicleControl.msg) |
+| `/carla/<ROLE NAME>/vehicle_control_cmd_manual` (subscriber)      | [carla_msgs.CarlaEgoVehicleControl](https://github.com/carla-simulator/ros-carla-msgs/tree/master/msg/CarlaEgoVehicleControl.msg) |
+| `/carla/<ROLE NAME>/vehicle_control_manual_override` (subscriber) | [std_msgs.Bool](http://docs.ros.org/api/std_msgs/html/msg/Bool.html)           |
+| `/carla/<ROLE NAME>/vehicle_status`                               | [carla_msgs.CarlaEgoVehicleStatus](https://github.com/carla-simulator/ros-carla-msgs/tree/master/msg/CarlaEgoVehicleStatus.msg)   |
+| `/carla/<ROLE NAME>/vehicle_info`                                 | [carla_msgs.CarlaEgoVehicleInfo](https://github.com/carla-simulator/ros-carla-msgs/tree/master/msg/CarlaEgoVehicleInfo.msg)       |
+
+There are two modes to control the vehicle.
+
+1.  Normal Mode (reading commands from `/carla/<ROLE NAME>/vehicle_control_cmd`)
+2.  Manual Mode (reading commands from `/carla/<ROLE NAME>/vehicle_control_cmd_manual`)
+
+This allows to manually override a Vehicle Control Commands published by a software stack. You can toggle between the two modes by publishing to `/carla/<ROLE NAME>/vehicle_control_manual_override`.
+
+[carla_manual_control](carla_manual_control/) makes use of this feature.
+
+For testing purposes, you can stear the ego vehicle from the commandline by publishing to the topic `/carla/<ROLE NAME>/vehicle_control_cmd`.
+
+Examples for a ego vehicle with role_name 'ego_vehicle':
+
+Max forward throttle:
+
+     rostopic pub /carla/ego_vehicle/vehicle_control_cmd carla_msgs/CarlaEgoVehicleControl "{throttle: 1.0, steer: 0.0}" -r 10
+
+Max forward throttle with max steering to the right:
+
+     rostopic pub /carla/ego_vehicle/vehicle_control_cmd carla_msgs/CarlaEgoVehicleControl "{throttle: 1.0, steer: 1.0}" -r 10
+
+The current status of the vehicle can be received via topic `/carla/<ROLE NAME>/vehicle_status`.
+Static information about the vehicle can be received via `/carla/<ROLE NAME>/vehicle_info`
+
+##### Additional way of controlling
+
+| Topic                                       | Type                                                                             |
+| ------------------------------------------- | -------------------------------------------------------------------------------- |
+| `/carla/<ROLE NAME>/twist_cmd` (subscriber) | [geometry_msgs.Twist](http://docs.ros.org/api/geometry_msgs/html/msg/Twist.html) |
+
+CAUTION: This control method does not respect the vehicle constraints. It allows movements impossible in the real world, like flying or rotating.
+
+You can also control the vehicle via publishing linear and angular velocity within a Twist datatype.
+
+Currently this method applies the complete linear vector, but only the yaw from angular vector.
+
+##### Carla Ackermann Control
+
+In certain cases, the [Carla Control Command](https://github.com/carla-simulator/ros-carla-msgs/tree/master/msg/CarlaEgoVehicleControl.msg) is not ideal to connect to an AD stack.
+Therefore a ROS-based node `carla_ackermann_control` is provided which reads [AckermannDrive](http://docs.ros.org/api/ackermann_msgs/html/msg/AckermannDrive.html) messages.
+You can find further documentation [here](carla_ackermann_control/README.md).
+
+### Other topics
+
+| Topic               | Type                                                                                                     | Description                           |
+| ------------------- | -------------------------------------------------------------------------------------------------------- | ------------------------------------- |
+| `/carla/weather_control` | [carla_msgs.CarlaWeatherParameters](https://github.com/carla-simulator/ros-carla-msgs/tree/master/msg/CarlaWeatherParameters.msg)             | set the CARLA weather parameters|
+
+#### Status of CARLA
+
+| Topic               | Type                                                           | Description                                            |
+| ------------------- | -------------------------------------------------------------- | ------------------------------------------------------ |
+| `/carla/status`     | [carla_msgs.CarlaStatus](https://github.com/carla-simulator/ros-carla-msgs/tree/master/msg/CarlaStatus.msg)       |                                                        |
+| `/carla/world_info` | [carla_msgs.CarlaWorldInfo](https://github.com/carla-simulator/ros-carla-msgs/tree/master/msg/CarlaWorldInfo.msg) | Info about the CARLA world/level (e.g. OPEN Drive map) |
+
+#### Walker
+
+| Topic                                                | Type                                                                         | Description        |
+| ---------------------------------------------------- | ---------------------------------------------------------------------------- | ------------------ |
+| `/carla/<ID>/walker_control_cmd` (subscriber) | [carla_msgs.CarlaWalkerControl](https://github.com/carla-simulator/ros-carla-msgs/tree/master/msg/CarlaWalkerControl.msg)       | Control a walker   |
+
+
+### Debug Marker
+
+It is possible to draw markers in CARLA.
+
+Caution: Markers might affect the data published by sensors.
+
+The following markers are supported in 'map'-frame:
+
+-   Arrow (specified by two points)
+-   Points
+-   Cube
+-   Line Strip
+
+| Topic                              | Type                                                                                                   | Description                 |
+| ---------------------------------- | ------------------------------------------------------------------------------------------------------ | --------------------------- |
+| `/carla/debug_marker` (subscriber) | [visualization_msgs.MarkerArray](http://docs.ros.org/api/visualization_msgs/html/msg/MarkerArray.html) | draw markers in CARLA world |
+
+## Troubleshooting
+
+### ImportError: No module named carla
+
+You're missing Carla Python. Please execute:
+
+    export PYTHONPATH=$PYTHONPATH:<path/to/carla/>/PythonAPI/carla/dist/<your_egg_file>
+
+Please note that you have to put in the complete path to the egg-file including
+the egg-file itself. Please use the one, that is supported by your Python version.
+Depending on the type of CARLA (pre-build, or build from source), the egg files
+are typically located either directly in the PythonAPI folder or in PythonAPI/dist.
+
+Check the installation is successfull by trying to import carla from python:
+
+    python -c 'import carla;print("Success")'
+
+You should see the Success message without any errors.