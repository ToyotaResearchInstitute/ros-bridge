--- conflicted
+++ resolved
@@ -16,22 +16,14 @@
     import queue
 except ImportError:
     import Queue as queue
-<<<<<<< HEAD
-import rospy  # pylint: disable=import-error
-from geometry_msgs.msg import PoseStamped  # pylint: disable=import-error
-from nav_msgs.msg import Path  # pylint: disable=import-error
-from std_msgs.msg import Float64  # pylint: disable=import-error
-from carla_ros_scenario_runner_types.srv import ExecuteScenario, ExecuteScenarioResponse  # pylint: disable=import-error
-from carla_ros_scenario_runner_types.msg import CarlaScenarioRunnerStatus  # pylint: disable=import-error
-from application_runner import ApplicationStatus
-from scenario_runner_runner import ScenarioRunnerRunner
-=======
 import rospy
+from geometry_msgs.msg import PoseStamped
+from nav_msgs.msg import Path
+from std_msgs.msg import Float64
 from carla_ros_scenario_runner_types.srv import ExecuteScenario, ExecuteScenarioResponse
 from carla_ros_scenario_runner_types.msg import CarlaScenarioRunnerStatus
 from application_runner import ApplicationStatus  # pylint: disable=relative-import
 from scenario_runner_runner import ScenarioRunnerRunner  # pylint: disable=relative-import
->>>>>>> 4b6c82c4
 
 # Check Python dependencies of scenario runner
 try:
@@ -55,7 +47,7 @@
     Execute scenarios via ros service
     """
 
-    def __init__(self, host, port, scenario_runner_path, wait_for_ego):
+    def __init__(self, role_name, host, port, scenario_runner_path, wait_for_ego):
         """
         Constructor
         """
@@ -155,12 +147,13 @@
     :return:
     """
     rospy.init_node('carla_ros_scenario_runner', anonymous=True)
+    role_name = rospy.get_param("~role_name", "ego_vehicle")
     scenario_runner_path = rospy.get_param("~scenario_runner_path", "")
     wait_for_ego = rospy.get_param("~wait_for_ego", "True")
     host = rospy.get_param("~host", "localhost")
     port = rospy.get_param("~port", 2000)
     scenario_runner = CarlaRosScenarioRunner(
-        host, port, scenario_runner_path, wait_for_ego)
+        role_name, host, port, scenario_runner_path, wait_for_ego)
     try:
         scenario_runner.run()
     finally:
