--- conflicted
+++ resolved
@@ -4,9 +4,6 @@
 
 if ROS_VERSION == 1:
     import rospy
-
-<<<<<<< HEAD
-    latch_on = True
 
     def ros_timestamp(sec=0, nsec=0, from_sec=False):
         if from_sec:
@@ -27,21 +24,6 @@
         def __init__(self, depth=10, durability=None, **kwargs):
             self.depth = depth
             self.latch = bool(durability)
-=======
-    def ros_timestamp(sec=0, nsec=0, from_sec=False):
-        if from_sec:
-            return rospy.Time.from_sec(sec)
-        return rospy.Time(int(sec), int(nsec))
-
-    def ros_ok():
-        return not rospy.is_shutdown()
-
-    def ros_shutdown():
-        pass
-
-    def destroy_subscription(subsription):
-        subsription.unregister()
-
 
     class QoSProfile():
         def __init__(self, depth=10, durability=None, **kwargs):
@@ -50,7 +32,6 @@
                 self.latch = True
             else:
                 self.latch = False
->>>>>>> 8671bd61
 
     class CompatibleNode(object):
         def __init__(self, node_name, queue_size=10, latch=False, rospy_init=True):
@@ -117,11 +98,6 @@
     import rclpy
     from builtin_interfaces.msg import Time
 
-<<<<<<< HEAD
-    latch_on = QoSDurabilityPolicy.RMW_QOS_POLICY_DURABILITY_TRANSIENT_LOCAL
-
-=======
->>>>>>> 8671bd61
     def ros_timestamp(sec=0, nsec=0, from_sec=False):
         time = Time()
         if from_sec:
