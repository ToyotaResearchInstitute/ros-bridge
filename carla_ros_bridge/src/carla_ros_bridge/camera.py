--- conflicted
+++ resolved
@@ -9,7 +9,7 @@
 """
 Class to handle Carla camera sensors
 """
-import carla_ros_bridge.transforms as trans
+import carla_common.transforms as trans
 from carla_ros_bridge.sensor import Sensor
 import carla
 from sensor_msgs.msg import CameraInfo
@@ -21,7 +21,6 @@
 import os
 ROS_VERSION = int(os.environ.get('ROS_VERSION', 0))
 
-<<<<<<< HEAD
 if ROS_VERSION == 1:
     from tf.transformations import quaternion_from_matrix, quaternion_multiply
 elif ROS_VERSION == 2:
@@ -29,11 +28,6 @@
     from transforms3d.quaternions import qmult as quaternion_multiply
 else:
     raise NotImplementedError("Make sure you have a valid ROS_VERSION env variable set.")
-=======
-import carla
-from carla_ros_bridge.sensor import Sensor
-import carla_common.transforms as trans
->>>>>>> 06e10004
 
 
 class Camera(Sensor):
