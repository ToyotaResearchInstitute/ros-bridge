--- conflicted
+++ resolved
@@ -11,19 +11,15 @@
 """
 
 import numpy as np
-<<<<<<< HEAD
 from geometry_msgs.msg import TransformStamped  # pylint: disable=import-error
 from visualization_msgs.msg import Marker  # pylint: disable=import-error
 from std_msgs.msg import ColorRGBA  # pylint: disable=import-error
-=======
-from geometry_msgs.msg import TransformStamped
-
->>>>>>> a1ac8352
 from carla_ros_bridge.pseudo_actor import PseudoActor
 import carla_common.transforms as trans
 
 
 class Actor(PseudoActor):
+
     """
     Generic base class for all carla actors
     """
@@ -39,29 +35,15 @@
         :param parent: the parent of this
         :type parent: carla_ros_bridge.Parent
         :param node: node-handle
-<<<<<<< HEAD
         :type node: CompatibleNode
-        :param prefix: the topic prefix to be used for this actor
-        :type prefix: string
-=======
-        :type node: carla_ros_bridge.CarlaRosBridge
         :param carla_actor: carla actor object
         :type carla_actor: carla.Actor
->>>>>>> a1ac8352
         """
         super(Actor, self).__init__(uid=uid,
                                     name=name,
                                     parent=parent,
                                     node=node)
         self.carla_actor = carla_actor
-<<<<<<< HEAD
-
-        if carla_actor.id > np.iinfo(np.uint32).max:
-            raise ValueError(
-                "Actor ID exceeds maximum supported value '{}'".format(carla_actor.id))
-
-=======
->>>>>>> a1ac8352
         self.carla_actor_id = carla_actor.id
 
     def destroy(self):
@@ -80,7 +62,8 @@
         :return: the ROS pose of this actor
         :rtype: geometry_msgs.msg.Pose
         """
-        return trans.carla_transform_to_ros_pose(self.carla_actor.get_transform())
+        return trans.carla_transform_to_ros_pose(
+            self.carla_actor.get_transform())
 
     def get_current_ros_twist_rotated(self):
         """
@@ -89,9 +72,10 @@
         :return: the ROS twist of this actor
         :rtype: geometry_msgs.msg.Twist
         """
-        return trans.carla_velocity_to_ros_twist(self.carla_actor.get_velocity(),
-                                                 self.carla_actor.get_angular_velocity(),
-                                                 self.carla_actor.get_transform().rotation)
+        return trans.carla_velocity_to_ros_twist(
+            self.carla_actor.get_velocity(),
+            self.carla_actor.get_angular_velocity(),
+            self.carla_actor.get_transform().rotation)
 
     def get_current_ros_twist(self):
         """
@@ -100,8 +84,9 @@
         :return: the ROS twist of this actor
         :rtype: geometry_msgs.msg.Twist
         """
-        return trans.carla_velocity_to_ros_twist(self.carla_actor.get_velocity(),
-                                                 self.carla_actor.get_angular_velocity())
+        return trans.carla_velocity_to_ros_twist(
+            self.carla_actor.get_velocity(),
+            self.carla_actor.get_angular_velocity())
 
     def get_current_ros_accel(self):
         """
@@ -110,7 +95,8 @@
         :return: the ROS twist of this actor
         :rtype: geometry_msgs.msg.Twist
         """
-        return trans.carla_acceleration_to_ros_accel(self.carla_actor.get_acceleration())
+        return trans.carla_acceleration_to_ros_accel(
+            self.carla_actor.get_acceleration())
 
     def get_id(self):
         """
@@ -149,49 +135,4 @@
 
         :return:
         """
-<<<<<<< HEAD
-        self.node.publish_tf_message(ros_transform_msg)
-
-    def get_marker_color(self):  # pylint: disable=no-self-use
-        """
-        Function (override) to return the color for marker messages.
-
-        :return: the color used by a walkers marker
-        :rtpye : std_msgs.msg.ColorRGBA
-        """
-        color = ColorRGBA()
-        color.r = 0.0
-        color.g = 0.0
-        color.b = 255.0
-        return color
-
-    def get_marker(self):
-        """
-        Helper function to create a ROS visualization_msgs.msg.Marker for the actor
-
-        :return:
-        visualization_msgs.msg.Marker
-        """
-        marker = Marker(header=self.get_msg_header(frame_id=str(self.get_id())))
-        marker.color = self.get_marker_color()
-        marker.color.a = 0.3
-        marker.id = self.get_id()
-        return marker
-
-    def publish_marker(self):
-        """
-        Function to send marker messages of this walker.
-
-        :return:
-        """
-        marker = self.get_marker()
-        marker.type = Marker.CUBE
-
-        marker.pose = trans.carla_location_to_pose(self.carla_actor.bounding_box.location)
-        marker.scale.x = self.carla_actor.bounding_box.extent.x * 2.0
-        marker.scale.y = self.carla_actor.bounding_box.extent.y * 2.0
-        marker.scale.z = self.carla_actor.bounding_box.extent.z * 2.0
-        self.node.marker_publisher.publish(marker)
-=======
-        self.node.publish_tf_message(ros_transform_msg)
->>>>>>> a1ac8352
+        self.node.publish_tf_message(ros_transform_msg)